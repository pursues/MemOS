--- conflicted
+++ resolved
@@ -775,28 +775,15 @@
                                 timestamp=datetime.utcnow(),
                             )
                             self.mem_scheduler.submit_messages(messages=[message_item])
-<<<<<<< HEAD
-
-                        message_item = ScheduleMessageItem(
-                            user_id=target_user_id,
-                            mem_cube_id=mem_cube_id,
-                            label=ADD_LABEL,
-                            content=json.dumps(mem_ids),
-                            timestamp=datetime.utcnow(),
-                        )
-                        self.mem_scheduler.submit_messages(messages=[message_item])
-=======
                         else:
                             message_item = ScheduleMessageItem(
                                 user_id=target_user_id,
                                 mem_cube_id=mem_cube_id,
-                                mem_cube=mem_cube,
                                 label=ADD_LABEL,
                                 content=json.dumps(mem_ids),
                                 timestamp=datetime.utcnow(),
                             )
                             self.mem_scheduler.submit_messages(messages=[message_item])
->>>>>>> 65a2daf0
 
         def process_preference_memory():
             if (
@@ -882,27 +869,15 @@
                             timestamp=datetime.utcnow(),
                         )
                         self.mem_scheduler.submit_messages(messages=[message_item])
-<<<<<<< HEAD
-                    message_item = ScheduleMessageItem(
-                        user_id=target_user_id,
-                        mem_cube_id=mem_cube_id,
-                        label=ADD_LABEL,
-                        content=json.dumps(mem_ids),
-                        timestamp=datetime.utcnow(),
-                    )
-                    self.mem_scheduler.submit_messages(messages=[message_item])
-=======
                     else:
                         message_item = ScheduleMessageItem(
                             user_id=target_user_id,
                             mem_cube_id=mem_cube_id,
-                            mem_cube=mem_cube,
                             label=ADD_LABEL,
                             content=json.dumps(mem_ids),
                             timestamp=datetime.utcnow(),
                         )
                         self.mem_scheduler.submit_messages(messages=[message_item])
->>>>>>> 65a2daf0
 
         # user doc input
         if (
