--- conflicted
+++ resolved
@@ -21,11 +21,8 @@
 
     def __init__(self, llm=BaseLLM):
         self.llm = llm
-<<<<<<< HEAD
+        self.tokenizer = FastTokenizer()
         self.retries = 1
-=======
-        self.tokenizer = FastTokenizer()
->>>>>>> 65a2daf0
 
     def parse(
         self,
@@ -107,12 +104,12 @@
         """
         Parse LLM JSON output safely.
         """
-<<<<<<< HEAD
         # Ensure at least one attempt
         attempts = max(1, getattr(self, "retries", 1))
 
         for attempt_times in range(attempts):
             try:
+                context = kwargs.get("context", "")
                 response = response.replace("```", "").replace("json", "").strip()
                 response_json = eval(response)
                 return ParsedTaskGoal(
@@ -122,25 +119,9 @@
                     rephrased_query=response_json.get("rephrased_instruction", None),
                     internet_search=response_json.get("internet_search", False),
                     goal_type=response_json.get("goal_type", "default"),
+                    context=context,
                 )
             except Exception as e:
                 raise ValueError(
                     f"Failed to parse LLM output: {e}\nRaw response:\n{response} retried: {attempt_times + 1}/{attempts + 1}"
-                ) from e
-=======
-        try:
-            context = kwargs.get("context", "")
-            response = response.replace("```", "").replace("json", "").strip()
-            response_json = eval(response)
-            return ParsedTaskGoal(
-                memories=response_json.get("memories", []),
-                keys=response_json.get("keys", []),
-                tags=response_json.get("tags", []),
-                rephrased_query=response_json.get("rephrased_instruction", None),
-                internet_search=response_json.get("internet_search", False),
-                goal_type=response_json.get("goal_type", "default"),
-                context=context,
-            )
-        except Exception as e:
-            raise ValueError(f"Failed to parse LLM output: {e}\nRaw response:\n{response}") from e
->>>>>>> 65a2daf0
+                ) from e