from pathlib import Path

from memos.llms.base import BaseLLM
from memos.log import get_logger
from memos.mem_cube.general import GeneralMemCube
from memos.mem_scheduler.schemas.general_schemas import BASE_DIR
from memos.templates.mem_scheduler_prompts import PROMPT_MAPPING


logger = get_logger(__name__)


class BaseSchedulerModule:
    def __init__(self):
        """Initialize the scheduler with the given configuration."""
        self.base_dir = Path(BASE_DIR)

        self._chat_llm = None
        self._process_llm = None

    def load_template(self, template_name: str) -> str:
        if template_name not in PROMPT_MAPPING:
            logger.error("Prompt template is not found!")
        prompt = PROMPT_MAPPING[template_name]
        return prompt

    def build_prompt(self, template_name: str, **kwargs) -> str:
        template = self.load_template(template_name)
        if not template:
            raise FileNotFoundError(f"Prompt template `{template_name}` not found.")
        return template.format(**kwargs)

    def _build_system_prompt(self, memories: list | None = None) -> str:
        """Build system prompt with optional memories context."""
        base_prompt = (
            "You are a knowledgeable and helpful AI assistant. "
            "You have access to conversation memories that help you provide more personalized responses. "
            "Use the memories to understand the user's context, preferences, and past interactions. "
            "If memories are provided, reference them naturally when relevant, but don't explicitly mention having memories."
        )

        if memories:
            memory_context = "\n\n## Conversation Context:\n"
            for i, memory in enumerate(memories, 1):
                memory_context += f"{i}. {memory.memory}\n"
            return base_prompt + memory_context

        return base_prompt

<<<<<<< HEAD
=======
    def get_mem_cube(self, mem_cube_id: str) -> GeneralMemCube:
        logger.error(f"mem_cube {mem_cube_id} does not exists.")
        return self.current_mem_cube

>>>>>>> 75418277
    @property
    def chat_llm(self) -> BaseLLM:
        """The memory cube associated with this MemChat."""
        return self._chat_llm

    @chat_llm.setter
    def chat_llm(self, value: BaseLLM) -> None:
        """The memory cube associated with this MemChat."""
        self._chat_llm = value

    @property
    def process_llm(self) -> BaseLLM:
        return self._process_llm

    @process_llm.setter
    def process_llm(self, value: BaseLLM) -> None:
        self._process_llm = value

    @property
    def mem_cube(self) -> GeneralMemCube:
        """The memory cube associated with this MemChat."""
        return self.current_mem_cube

    @mem_cube.setter
    def mem_cube(self, value: GeneralMemCube) -> None:
        """The memory cube associated with this MemChat."""
        self.current_mem_cube = value<|MERGE_RESOLUTION|>--- conflicted
+++ resolved
@@ -47,13 +47,10 @@
 
         return base_prompt
 
-<<<<<<< HEAD
-=======
     def get_mem_cube(self, mem_cube_id: str) -> GeneralMemCube:
         logger.error(f"mem_cube {mem_cube_id} does not exists.")
         return self.current_mem_cube
 
->>>>>>> 75418277
     @property
     def chat_llm(self) -> BaseLLM:
         """The memory cube associated with this MemChat."""
