import concurrent
import threading
import time

from collections import defaultdict
from collections.abc import Callable
from datetime import timezone
from typing import Any

from memos.context.context import ContextThreadPoolExecutor
from memos.log import get_logger
from memos.mem_scheduler.general_modules.base import BaseSchedulerModule
from memos.mem_scheduler.general_modules.redis_queue import SchedulerRedisQueue
from memos.mem_scheduler.general_modules.task_threads import ThreadManager
from memos.mem_scheduler.schemas.general_schemas import DEFAULT_STOP_WAIT
from memos.mem_scheduler.schemas.message_schemas import ScheduleMessageItem
from memos.mem_scheduler.schemas.task_schemas import RunningTaskItem
from memos.mem_scheduler.utils.metrics import MetricsRegistry


logger = get_logger(__name__)


class SchedulerDispatcher(BaseSchedulerModule):
    """
    Thread pool-based message dispatcher that routes messages to dedicated handlers
    based on their labels.

    Features:
    - Dedicated thread pool per message label
    - Batch message processing
    - Graceful shutdown
    - Bulk handler registration
    - Thread race competition for parallel task execution
    """

    def __init__(
        self,
        max_workers: int = 30,
        memos_message_queue: Any | None = None,
        use_redis_queue: bool | None = None,
        enable_parallel_dispatch: bool = True,
        config=None,
    ):
        super().__init__()
        self.config = config

        # Main dispatcher thread pool
        self.max_workers = max_workers

        self.memos_message_queue = memos_message_queue
        self.use_redis_queue = use_redis_queue

        # Get multi-task timeout from config
        self.multi_task_running_timeout = (
            self.config.get("multi_task_running_timeout") if self.config else None
        )

        # Only initialize thread pool if in parallel mode
        self.enable_parallel_dispatch = enable_parallel_dispatch
        self.thread_name_prefix = "dispatcher"
        if self.enable_parallel_dispatch:
            self.dispatcher_executor = ContextThreadPoolExecutor(
                max_workers=self.max_workers, thread_name_prefix=self.thread_name_prefix
            )
        else:
            self.dispatcher_executor = None
        logger.info(f"enable_parallel_dispatch is set to {self.enable_parallel_dispatch}")

        # Registered message handlers
        self.handlers: dict[str, Callable] = {}

        # Dispatcher running state
        self._running = False

        # Set to track active futures for monitoring purposes
        self._futures = set()

        # Thread race module for competitive task execution
        self.thread_manager = ThreadManager(thread_pool_executor=self.dispatcher_executor)

        # Task tracking for monitoring
        self._running_tasks: dict[str, RunningTaskItem] = {}
        self._task_lock = threading.Lock()
        self._completed_tasks = []
        self.completed_tasks_max_show_size = 10

<<<<<<< HEAD
        # Configure shutdown wait behavior from config or default
        self.stop_wait = (
            self.config.get("stop_wait", DEFAULT_STOP_WAIT) if self.config else DEFAULT_STOP_WAIT
        )

=======
        self.metrics = MetricsRegistry(
            topk_per_label=(self.config or {}).get("metrics_topk_per_label", 50)
        )

    def on_messages_enqueued(self, msgs: list[ScheduleMessageItem]) -> None:
        if not msgs:
            return
        now = time.time()
        for m in msgs:
            self.metrics.on_enqueue(
                label=m.label, mem_cube_id=m.mem_cube_id, inst_rate=1.0, now=now
            )

>>>>>>> 65a2daf0
    def _create_task_wrapper(self, handler: Callable, task_item: RunningTaskItem):
        """
        Create a wrapper around the handler to track task execution and capture results.

        Args:
            handler: The original handler function
            task_item: The RunningTaskItem to track

        Returns:
            Wrapped handler function that captures results and logs completion
        """

        def wrapped_handler(messages: list[ScheduleMessageItem]):
            try:
                # --- mark start: record queuing time(now - enqueue_ts)---
                now = time.time()
                for m in messages:
                    enq_ts = getattr(m, "timestamp", None)

                    # Path 1: epoch seconds (preferred)
                    if isinstance(enq_ts, int | float):
                        enq_epoch = float(enq_ts)

                    # Path 2: datetime -> normalize to UTC epoch
                    elif hasattr(enq_ts, "timestamp"):
                        dt = enq_ts
                        if dt.tzinfo is None:
                            # treat naive as UTC to neutralize +8h skew
                            dt = dt.replace(tzinfo=timezone.utc)
                        enq_epoch = dt.timestamp()
                    else:
                        # fallback: treat as "just now"
                        enq_epoch = now

                    wait_sec = max(0.0, now - enq_epoch)
                    self.metrics.on_start(
                        label=m.label, mem_cube_id=m.mem_cube_id, wait_sec=wait_sec, now=now
                    )

                # Execute the original handler
                result = handler(messages)

<<<<<<< HEAD
                # acknowledge redis messages

                if (
                    self.use_redis_queue
                    and self.memos_message_queue is not None
                    and isinstance(self.memos_message_queue, SchedulerRedisQueue)
                ):
                    for msg in messages:
                        redis_message_id = msg.redis_message_id
                        # Acknowledge message processing
                        self.memos_message_queue.ack_message(redis_message_id=redis_message_id)

=======
                # --- mark done ---
                for m in messages:
                    self.metrics.on_done(label=m.label, mem_cube_id=m.mem_cube_id, now=time.time())
>>>>>>> 65a2daf0
                # Mark task as completed and remove from tracking
                with self._task_lock:
                    if task_item.item_id in self._running_tasks:
                        task_item.mark_completed(result)
                        del self._running_tasks[task_item.item_id]
                        self._completed_tasks.append(task_item)
                        if len(self._completed_tasks) > self.completed_tasks_max_show_size:
                            self._completed_tasks.pop(0)
                logger.info(f"Task completed: {task_item.get_execution_info()}")
                return result

            except Exception as e:
                # Mark task as failed and remove from tracking
                for m in messages:
                    self.metrics.on_done(label=m.label, mem_cube_id=m.mem_cube_id, now=time.time())
                # Mark task as failed and remove from tracking
                with self._task_lock:
                    if task_item.item_id in self._running_tasks:
                        task_item.mark_failed(str(e))
                        del self._running_tasks[task_item.item_id]
                        if len(self._completed_tasks) > self.completed_tasks_max_show_size:
                            self._completed_tasks.pop(0)
                logger.error(f"Task failed: {task_item.get_execution_info()}, Error: {e}")
                raise

        return wrapped_handler

    def get_running_tasks(
        self, filter_func: Callable[[RunningTaskItem], bool] | None = None
    ) -> dict[str, RunningTaskItem]:
        """
        Get a copy of currently running tasks, optionally filtered by a custom function.

        Args:
            filter_func: Optional function that takes a RunningTaskItem and returns True if it should be included.
                        Common filters can be created using helper methods like filter_by_user_id, filter_by_task_name, etc.

        Returns:
            Dictionary of running tasks keyed by task ID

        Examples:
            # Get all running tasks
            all_tasks = dispatcher.get_running_tasks()

            # Get tasks for specific user
            user_tasks = dispatcher.get_running_tasks(lambda task: task.user_id == "user123")

            # Get tasks for specific task name
            handler_tasks = dispatcher.get_running_tasks(lambda task: task.task_name == "test_handler")

            # Get tasks with multiple conditions
            filtered_tasks = dispatcher.get_running_tasks(
                lambda task: task.user_id == "user123" and task.status == "running"
            )
        """
        with self._task_lock:
            if filter_func is None:
                return self._running_tasks.copy()

            return {
                task_id: task_item
                for task_id, task_item in self._running_tasks.items()
                if filter_func(task_item)
            }

    def get_running_task_count(self) -> int:
        """
        Get the count of currently running tasks.

        Returns:
            Number of running tasks
        """
        with self._task_lock:
            return len(self._running_tasks)

    def register_handler(self, label: str, handler: Callable[[list[ScheduleMessageItem]], None]):
        """
        Register a handler function for a specific message label.

        Args:
            label: Message label to handle
            handler: Callable that processes messages of this label
        """
        self.handlers[label] = handler

    def register_handlers(
        self, handlers: dict[str, Callable[[list[ScheduleMessageItem]], None]]
    ) -> None:
        """
        Bulk register multiple handlers from a dictionary.

        Args:
            handlers: Dictionary mapping labels to handler functions
                      Format: {label: handler_callable}
        """
        for label, handler in handlers.items():
            if not isinstance(label, str):
                logger.error(f"Invalid label type: {type(label)}. Expected str.")
                continue
            if not callable(handler):
                logger.error(f"Handler for label '{label}' is not callable.")
                continue
            self.register_handler(label=label, handler=handler)
        logger.info(f"Registered {len(handlers)} handlers in bulk")

    def unregister_handler(self, label: str) -> bool:
        """
        Unregister a handler for a specific label.

        Args:
            label: The label to unregister the handler for

        Returns:
            bool: True if handler was found and removed, False otherwise
        """
        if label in self.handlers:
            del self.handlers[label]
            logger.info(f"Unregistered handler for label: {label}")
            return True
        else:
            logger.warning(f"No handler found for label: {label}")
            return False

    def unregister_handlers(self, labels: list[str]) -> dict[str, bool]:
        """
        Unregister multiple handlers by their labels.

        Args:
            labels: List of labels to unregister handlers for

        Returns:
            dict[str, bool]: Dictionary mapping each label to whether it was successfully unregistered
        """
        results = {}
        for label in labels:
            results[label] = self.unregister_handler(label)

        logger.info(f"Unregistered handlers for {len(labels)} labels")
        return results

    def stats(self) -> dict[str, int]:
        """
        Lightweight runtime stats for monitoring.

        Returns:
            {
                'running': <number of running tasks>,
                'inflight': <number of futures tracked (pending+running)>,
                'handlers': <registered handler count>,
            }
        """
        try:
            running = self.get_running_task_count()
        except Exception:
            running = 0
        try:
            inflight = len(self._futures)
        except Exception:
            inflight = 0
        try:
            handlers = len(self.handlers)
        except Exception:
            handlers = 0
        return {"running": running, "inflight": inflight, "handlers": handlers}

    def _default_message_handler(self, messages: list[ScheduleMessageItem]) -> None:
        logger.debug(f"Using _default_message_handler to deal with messages: {messages}")

    def _group_messages_by_user_and_mem_cube(
        self, messages: list[ScheduleMessageItem]
    ) -> dict[str, dict[str, list[ScheduleMessageItem]]]:
        """
        Groups messages into a nested dictionary structure first by user_id, then by mem_cube_id.

        Args:
            messages: List of ScheduleMessageItem objects to be grouped

        Returns:
            A nested dictionary with the structure:
            {
                "user_id_1": {
                    "mem_cube_id_1": [msg1, msg2, ...],
                    "mem_cube_id_2": [msg3, msg4, ...],
                    ...
                },
                "user_id_2": {
                    ...
                },
                ...
            }
            Where each msg is the original ScheduleMessageItem object
        """
        grouped_dict = defaultdict(lambda: defaultdict(list))

        for msg in messages:
            grouped_dict[msg.user_id][msg.mem_cube_id].append(msg)

        # Convert defaultdict to regular dict for cleaner output
        return {user_id: dict(cube_groups) for user_id, cube_groups in grouped_dict.items()}

    def _handle_future_result(self, future):
        self._futures.remove(future)
        try:
            future.result()  # this will throw exception
        except Exception as e:
            logger.error(f"Handler execution failed: {e!s}", exc_info=True)

    def dispatch(self, msg_list: list[ScheduleMessageItem]):
        """
        Dispatch a list of messages to their respective handlers.

        Args:
            msg_list: List of ScheduleMessageItem objects to process
        """
        if not msg_list:
            logger.debug("Received empty message list, skipping dispatch")
            return

        # Group messages by user_id and mem_cube_id first
        user_cube_groups = self._group_messages_by_user_and_mem_cube(msg_list)

        # Process each user and mem_cube combination
        for user_id, cube_groups in user_cube_groups.items():
            for mem_cube_id, user_cube_msgs in cube_groups.items():
                # Group messages by their labels within each user/mem_cube combination
                label_groups = defaultdict(list)
                for message in user_cube_msgs:
                    label_groups[message.label].append(message)

                # Process each label group within this user/mem_cube combination
                for label, msgs in label_groups.items():
                    handler = self.handlers.get(label, self._default_message_handler)

                    # Create task tracking item for this dispatch
                    task_item = RunningTaskItem(
                        user_id=user_id,
                        mem_cube_id=mem_cube_id,
                        task_info=f"Processing {len(msgs)} message(s) with label '{label}' for user {user_id} and mem_cube {mem_cube_id}",
                        task_name=f"{label}_handler",
                        messages=msgs,
                    )

                    # Add to running tasks
                    with self._task_lock:
                        self._running_tasks[task_item.item_id] = task_item

                    # Create wrapped handler for task tracking
                    wrapped_handler = self._create_task_wrapper(handler, task_item)

                    # dispatch to different handler
                    logger.debug(f"Task started: {task_item.get_execution_info()}")
                    if self.enable_parallel_dispatch and self.dispatcher_executor is not None:
                        # Capture variables in lambda to avoid loop variable issues
                        _ = self.dispatcher_executor.submit(wrapped_handler, msgs)
                        logger.info(
                            f"Dispatch {len(msgs)} message(s) to {label} handler for user {user_id} and mem_cube {mem_cube_id}."
                        )
                        print(
                            f"Dispatch {len(msgs)} message(s) to {label} handler for user {user_id} and mem_cube {mem_cube_id}."
                        )
                    else:
                        wrapped_handler(msgs)

    def join(self, timeout: float | None = None) -> bool:
        """Wait for all dispatched tasks to complete.

        Args:
            timeout: Maximum time to wait in seconds. None means wait forever.

        Returns:
            bool: True if all tasks completed, False if timeout occurred.
        """
        if not self.enable_parallel_dispatch or self.dispatcher_executor is None:
            return True  # Serial mode requires no waiting

        done, not_done = concurrent.futures.wait(
            self._futures, timeout=timeout, return_when=concurrent.futures.ALL_COMPLETED
        )

        # Check for exceptions in completed tasks
        for future in done:
            try:
                future.result()
            except Exception:
                logger.error("Handler failed during shutdown", exc_info=True)

        return len(not_done) == 0

    def run_competitive_tasks(
        self, tasks: dict[str, Callable[[threading.Event], Any]], timeout: float = 10.0
    ) -> tuple[str, Any] | None:
        """
        Run multiple tasks in a competitive race, returning the result of the first task to complete.

        Args:
            tasks: Dictionary mapping task names to task functions that accept a stop_flag parameter
            timeout: Maximum time to wait for any task to complete (in seconds)

        Returns:
            Tuple of (task_name, result) from the winning task, or None if no task completes
        """
        logger.info(f"Starting competitive execution of {len(tasks)} tasks")
        return self.thread_manager.run_race(tasks, timeout)

    def run_multiple_tasks(
        self,
        tasks: dict[str, tuple[Callable, tuple]],
        use_thread_pool: bool | None = None,
        timeout: float | None = None,
    ) -> dict[str, Any]:
        """
        Execute multiple tasks concurrently and return all results.

        Args:
            tasks: Dictionary mapping task names to (task_execution_function, task_execution_parameters) tuples
            use_thread_pool: Whether to use ThreadPoolExecutor. If None, uses dispatcher's parallel mode setting
            timeout: Maximum time to wait for all tasks to complete (in seconds). If None, uses config default.

        Returns:
            Dictionary mapping task names to their results

        Raises:
            TimeoutError: If tasks don't complete within the specified timeout
        """
        # Use dispatcher's parallel mode setting if not explicitly specified
        if use_thread_pool is None:
            use_thread_pool = self.enable_parallel_dispatch

        # Use config timeout if not explicitly provided
        if timeout is None:
            timeout = self.multi_task_running_timeout

        logger.info(
            f"Executing {len(tasks)} tasks concurrently (thread_pool: {use_thread_pool}, timeout: {timeout})"
        )

        try:
            results = self.thread_manager.run_multiple_tasks(
                tasks=tasks, use_thread_pool=use_thread_pool, timeout=timeout
            )
            logger.info(
                f"Successfully completed {len([r for r in results.values() if r is not None])}/{len(tasks)} tasks"
            )
            return results
        except Exception as e:
            logger.error(f"Multiple tasks execution failed: {e}", exc_info=True)
            raise

    def shutdown(self) -> None:
        """Gracefully shutdown the dispatcher."""
        self._running = False

        # Shutdown executor
        try:
            self.dispatcher_executor.shutdown(wait=self.stop_wait, cancel_futures=True)
        except Exception as e:
            logger.error(f"Executor shutdown error: {e}", exc_info=True)
        finally:
            self._futures.clear()

    def __enter__(self):
        self._running = True
        return self

    def __exit__(self, exc_type, exc_val, exc_tb):
        self.shutdown()<|MERGE_RESOLUTION|>--- conflicted
+++ resolved
@@ -85,13 +85,11 @@
         self._completed_tasks = []
         self.completed_tasks_max_show_size = 10
 
-<<<<<<< HEAD
         # Configure shutdown wait behavior from config or default
         self.stop_wait = (
             self.config.get("stop_wait", DEFAULT_STOP_WAIT) if self.config else DEFAULT_STOP_WAIT
         )
 
-=======
         self.metrics = MetricsRegistry(
             topk_per_label=(self.config or {}).get("metrics_topk_per_label", 50)
         )
@@ -105,7 +103,6 @@
                 label=m.label, mem_cube_id=m.mem_cube_id, inst_rate=1.0, now=now
             )
 
->>>>>>> 65a2daf0
     def _create_task_wrapper(self, handler: Callable, task_item: RunningTaskItem):
         """
         Create a wrapper around the handler to track task execution and capture results.
@@ -148,7 +145,10 @@
                 # Execute the original handler
                 result = handler(messages)
 
-<<<<<<< HEAD
+                # --- mark done ---
+                for m in messages:
+                    self.metrics.on_done(label=m.label, mem_cube_id=m.mem_cube_id, now=time.time())
+
                 # acknowledge redis messages
 
                 if (
@@ -161,11 +161,6 @@
                         # Acknowledge message processing
                         self.memos_message_queue.ack_message(redis_message_id=redis_message_id)
 
-=======
-                # --- mark done ---
-                for m in messages:
-                    self.metrics.on_done(label=m.label, mem_cube_id=m.mem_cube_id, now=time.time())
->>>>>>> 65a2daf0
                 # Mark task as completed and remove from tracking
                 with self._task_lock:
                     if task_item.item_id in self._running_tasks:
