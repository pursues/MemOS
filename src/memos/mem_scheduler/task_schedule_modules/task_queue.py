"""
Redis Queue implementation for SchedulerMessageItem objects.

This module provides a Redis-based queue implementation that can replace
the local memos_message_queue functionality in BaseScheduler.
"""

from memos.context.context import get_current_trace_id
from memos.log import get_logger
from memos.mem_scheduler.schemas.message_schemas import ScheduleMessageItem
from memos.mem_scheduler.task_schedule_modules.local_queue import SchedulerLocalQueue
from memos.mem_scheduler.task_schedule_modules.orchestrator import SchedulerOrchestrator
from memos.mem_scheduler.task_schedule_modules.redis_queue import SchedulerRedisQueue
from memos.mem_scheduler.utils.db_utils import get_utc_now
from memos.mem_scheduler.utils.misc_utils import group_messages_by_user_and_mem_cube
from memos.mem_scheduler.utils.monitor_event_utils import emit_monitor_event, to_iso
from memos.mem_scheduler.utils.status_tracker import TaskStatusTracker


logger = get_logger(__name__)


class ScheduleTaskQueue:
    def __init__(
        self,
        use_redis_queue: bool,
        maxsize: int,
        disabled_handlers: list | None = None,
        orchestrator: SchedulerOrchestrator | None = None,
        status_tracker: TaskStatusTracker | None = None,
    ):
        self.use_redis_queue = use_redis_queue
        self.maxsize = maxsize
        self.orchestrator = SchedulerOrchestrator() if orchestrator is None else orchestrator
        self.status_tracker = status_tracker

        if self.use_redis_queue:
            if maxsize is None or not isinstance(maxsize, int) or maxsize <= 0:
                maxsize = None
            self.memos_message_queue = SchedulerRedisQueue(
                max_len=maxsize,
                consumer_group="scheduler_group",
                consumer_name="scheduler_consumer",
                orchestrator=self.orchestrator,
<<<<<<< HEAD
                status_tracker=self.status_tracker,
=======
                status_tracker=self.status_tracker,  # Propagate status_tracker
>>>>>>> cecdc668
            )
        else:
            self.memos_message_queue = SchedulerLocalQueue(maxsize=self.maxsize)

        self.disabled_handlers = disabled_handlers

    def set_status_tracker(self, status_tracker: TaskStatusTracker) -> None:
        """
        Set the status tracker for this queue and propagate it to the underlying queue implementation.

        This allows the tracker to be injected after initialization (e.g., when Redis connection becomes available).
        """
        self.status_tracker = status_tracker
        if self.memos_message_queue and hasattr(self.memos_message_queue, "status_tracker"):
            # SchedulerRedisQueue has status_tracker attribute (from our previous fix)
            # SchedulerLocalQueue can also accept it dynamically if it doesn't use __slots__
            self.memos_message_queue.status_tracker = status_tracker
            logger.info("Propagated status_tracker to underlying message queue")

    def ack_message(
        self,
        user_id: str,
        mem_cube_id: str,
        task_label: str,
        redis_message_id,
        message: ScheduleMessageItem | None,
    ) -> None:
        if not isinstance(self.memos_message_queue, SchedulerRedisQueue):
            logger.warning("ack_message is only supported for Redis queues")
            return

        self.memos_message_queue.ack_message(
            user_id=user_id,
            mem_cube_id=mem_cube_id,
            task_label=task_label,
            redis_message_id=redis_message_id,
            message=message,
        )

    def get_stream_keys(self) -> list[str]:
        if isinstance(self.memos_message_queue, SchedulerRedisQueue):
            stream_keys = self.memos_message_queue.get_stream_keys()
        else:
            stream_keys = list(self.memos_message_queue.queue_streams.keys())
        return stream_keys

    def submit_messages(self, messages: ScheduleMessageItem | list[ScheduleMessageItem]):
        """Submit messages to the message queue (either local queue or Redis)."""
        if isinstance(messages, ScheduleMessageItem):
            messages = [messages]

        current_trace_id = get_current_trace_id()

        for msg in messages:
            if current_trace_id:
                # Prefer current request trace_id so logs can be correlated
                msg.trace_id = current_trace_id
            msg.stream_key = self.memos_message_queue.get_stream_key(
                user_id=msg.user_id, mem_cube_id=msg.mem_cube_id, task_label=msg.label
            )

        if len(messages) < 1:
            logger.error("Submit empty")
        elif len(messages) == 1:
            if getattr(messages[0], "timestamp", None) is None:
                messages[0].timestamp = get_utc_now()
            enqueue_ts = to_iso(getattr(messages[0], "timestamp", None))
            emit_monitor_event(
                "enqueue",
                messages[0],
                {"enqueue_ts": enqueue_ts, "event_duration_ms": 0, "total_duration_ms": 0},
            )
            self.memos_message_queue.put(messages[0])
        else:
            user_cube_groups = group_messages_by_user_and_mem_cube(messages)

            # Process each user and mem_cube combination
            for _user_id, cube_groups in user_cube_groups.items():
                for _mem_cube_id, user_cube_msgs in cube_groups.items():
                    for message in user_cube_msgs:
                        if not isinstance(message, ScheduleMessageItem):
                            error_msg = f"Invalid message type: {type(message)}, expected ScheduleMessageItem"
                            logger.error(error_msg)
                            raise TypeError(error_msg)

                        if getattr(message, "timestamp", None) is None:
                            message.timestamp = get_utc_now()

                        if self.disabled_handlers and message.label in self.disabled_handlers:
                            logger.info(
                                f"Skipping disabled handler: {message.label} - {message.content}"
                            )
                            continue

                        enqueue_ts = to_iso(getattr(message, "timestamp", None))
                        emit_monitor_event(
                            "enqueue",
                            message,
                            {
                                "enqueue_ts": enqueue_ts,
                                "event_duration_ms": 0,
                                "total_duration_ms": 0,
                            },
                        )
                        self.memos_message_queue.put(message)
                        logger.info(
                            f"Submitted message to local queue: {message.label} - {message.content}"
                        )

    def get_messages(self, batch_size: int) -> list[ScheduleMessageItem]:
        if isinstance(self.memos_message_queue, SchedulerRedisQueue):
            return self.memos_message_queue.get_messages(batch_size=batch_size)
        stream_keys = self.get_stream_keys()

        if len(stream_keys) == 0:
            return []

        messages: list[ScheduleMessageItem] = []

        for stream_key in stream_keys:
            fetched = self.memos_message_queue.get(
                stream_key=stream_key,
                block=False,
                batch_size=batch_size,
            )

            messages.extend(fetched)
        if len(messages) > 0:
            logger.debug(
                f"Fetched {len(messages)} messages across users with per-user batch_size={batch_size}"
            )
        return messages

    def clear(self):
        self.memos_message_queue.clear()

    def qsize(self):
        return self.memos_message_queue.qsize()<|MERGE_RESOLUTION|>--- conflicted
+++ resolved
@@ -42,11 +42,7 @@
                 consumer_group="scheduler_group",
                 consumer_name="scheduler_consumer",
                 orchestrator=self.orchestrator,
-<<<<<<< HEAD
-                status_tracker=self.status_tracker,
-=======
                 status_tracker=self.status_tracker,  # Propagate status_tracker
->>>>>>> cecdc668
             )
         else:
             self.memos_message_queue = SchedulerLocalQueue(maxsize=self.maxsize)
