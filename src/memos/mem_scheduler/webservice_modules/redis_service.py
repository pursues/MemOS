--- conflicted
+++ resolved
@@ -273,11 +273,7 @@
 
         self._cleanup_local_redis()
 
-<<<<<<< HEAD
-    async def redis_add_message_stream(self, message: dict):
-=======
     def redis_add_message_stream(self, message: dict):
->>>>>>> 1de72cfb
         logger.debug(f"add_message_stream: {message}")
         return self._redis_conn.xadd("user:queries:stream", message)
 
