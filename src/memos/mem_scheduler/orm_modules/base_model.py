--- conflicted
+++ resolved
@@ -726,124 +726,4 @@
         except Exception as e:
             error_msg = f"Failed to create MySQL engine from environment variables: {e}"
             logger.error(error_msg)
-<<<<<<< HEAD
-            raise DatabaseError(error_msg) from e
-
-    @staticmethod
-    def load_redis_engine_from_env(env_file_path: str | None = None) -> Any:
-        """Load Redis connection from environment variables
-
-        Args:
-            env_file_path: Path to .env file (optional, defaults to loading from current environment)
-
-        Returns:
-            Redis connection instance
-
-        Raises:
-            DatabaseError: If required environment variables are missing or connection fails
-        """
-        try:
-            import redis
-        except ImportError as e:
-            error_msg = "Redis package not installed. Install with: pip install redis"
-            logger.error(error_msg)
-            raise DatabaseError(error_msg) from e
-
-        # Load environment variables from file if provided
-        if env_file_path:
-            if os.path.exists(env_file_path):
-                from dotenv import load_dotenv
-
-                load_dotenv(env_file_path)
-                logger.info(f"Loaded environment variables from {env_file_path}")
-            else:
-                logger.warning(
-                    f"Environment file not found: {env_file_path}, using current environment variables"
-                )
-        else:
-            logger.info("Using current environment variables (no env_file_path provided)")
-
-        # Get Redis configuration from environment variables
-        redis_host = os.getenv("REDIS_HOST") or os.getenv("MEMSCHEDULER_REDIS_HOST")
-        redis_port_str = os.getenv("REDIS_PORT") or os.getenv("MEMSCHEDULER_REDIS_PORT")
-        redis_db_str = os.getenv("REDIS_DB") or os.getenv("MEMSCHEDULER_REDIS_DB")
-        redis_password = os.getenv("REDIS_PASSWORD") or os.getenv("MEMSCHEDULER_REDIS_PASSWORD")
-
-        # Check required environment variables
-        if not redis_host:
-            error_msg = (
-                "Missing required Redis environment variable: REDIS_HOST or MEMSCHEDULER_REDIS_HOST"
-            )
-            logger.error(error_msg)
-            return None
-
-        # Parse port with validation
-        try:
-            redis_port = int(redis_port_str) if redis_port_str else 6379
-        except ValueError:
-            error_msg = f"Invalid REDIS_PORT value: {redis_port_str}. Must be a valid integer."
-            logger.error(error_msg)
-            return None
-
-        # Parse database with validation
-        try:
-            redis_db = int(redis_db_str) if redis_db_str else 0
-        except ValueError:
-            error_msg = f"Invalid REDIS_DB value: {redis_db_str}. Must be a valid integer."
-            logger.error(error_msg)
-            return None
-
-        # Optional timeout settings
-        socket_timeout = os.getenv(
-            "REDIS_SOCKET_TIMEOUT", os.getenv("MEMSCHEDULER_REDIS_TIMEOUT", None)
-        )
-        socket_connect_timeout = os.getenv(
-            "REDIS_SOCKET_CONNECT_TIMEOUT", os.getenv("MEMSCHEDULER_REDIS_CONNECT_TIMEOUT", None)
-        )
-
-        try:
-            # Build Redis connection parameters
-            redis_kwargs = {
-                "host": redis_host,
-                "port": redis_port,
-                "db": redis_db,
-                "decode_responses": True,
-            }
-
-            if redis_password:
-                redis_kwargs["password"] = redis_password
-
-            if socket_timeout:
-                try:
-                    redis_kwargs["socket_timeout"] = float(socket_timeout)
-                except ValueError:
-                    logger.warning(
-                        f"Invalid REDIS_SOCKET_TIMEOUT value: {socket_timeout}, ignoring"
-                    )
-
-            if socket_connect_timeout:
-                try:
-                    redis_kwargs["socket_connect_timeout"] = float(socket_connect_timeout)
-                except ValueError:
-                    logger.warning(
-                        f"Invalid REDIS_SOCKET_CONNECT_TIMEOUT value: {socket_connect_timeout}, ignoring"
-                    )
-
-            # Create Redis connection
-            redis_client = redis.Redis(**redis_kwargs)
-
-            # Test connection
-            if not redis_client.ping():
-                raise ConnectionError("Redis ping failed")
-
-            logger.info(
-                f"Successfully created Redis connection: {redis_host}:{redis_port}/{redis_db}"
-            )
-            return redis_client
-
-        except Exception as e:
-            error_msg = f"Failed to create Redis connection from environment variables: {e}"
-            logger.error(error_msg)
-=======
->>>>>>> 1de72cfb
             raise DatabaseError(error_msg) from e