"""
Scheduler handler for scheduler management functionality.

This module handles all scheduler-related operations including status checking,
waiting for idle state, and streaming progress updates.
"""

import json
import time
import traceback

from collections import Counter
from datetime import datetime, timezone
from typing import Any

from fastapi import HTTPException
from fastapi.responses import StreamingResponse

# Imports for new implementation
from memos.api.product_models import (
    AllStatusResponse,
    AllStatusResponseData,
    StatusResponse,
    StatusResponseItem,
<<<<<<< HEAD
=======
    TaskQueueData,
>>>>>>> 5679474f
    TaskQueueResponse,
    TaskSummary,
)
from memos.log import get_logger
from memos.mem_scheduler.base_scheduler import BaseScheduler
from memos.mem_scheduler.optimized_scheduler import OptimizedScheduler
from memos.mem_scheduler.utils.status_tracker import TaskStatusTracker


logger = get_logger(__name__)


def handle_scheduler_allstatus(
    mem_scheduler: BaseScheduler,
    status_tracker: TaskStatusTracker,
) -> AllStatusResponse:
    """
    Get aggregated scheduler status metrics (no per-task payload).

    Args:
        mem_scheduler: The BaseScheduler instance.
        status_tracker: The TaskStatusTracker instance.

    Returns:
        AllStatusResponse with aggregated status data.
    """

    def _summarize_tasks(task_details: list[dict[str, Any]]) -> TaskSummary:
        """Aggregate counts by status for the provided task details (tracker data)."""
        counter = Counter()
        for detail in task_details:
            status = detail.get("status")
            if status:
                counter[status] += 1

        total = sum(counter.values())
        return TaskSummary(
            waiting=counter.get("waiting", 0),
            in_progress=counter.get("in_progress", 0),
            completed=counter.get("completed", 0),
            pending=counter.get("pending", counter.get("waiting", 0)),
            failed=counter.get("failed", 0),
            cancelled=counter.get("cancelled", 0),
            total=total,
        )

    def _aggregate_counts_from_redis(
        tracker: TaskStatusTracker, max_age_seconds: float = 86400
    ) -> TaskSummary | None:
        """Stream status counts directly from Redis to avoid loading all task payloads."""
        redis_client = getattr(tracker, "redis", None)
        if not redis_client:
            return None

        counter = Counter()
        now = datetime.now(timezone.utc).timestamp()

        # Scan task_meta keys, then hscan each hash in batches
        cursor: int | str = 0
        while True:
            cursor, keys = redis_client.scan(cursor=cursor, match="memos:task_meta:*", count=200)
            for key in keys:
                h_cursor: int | str = 0
                while True:
                    h_cursor, fields = redis_client.hscan(key, cursor=h_cursor, count=500)
                    for value in fields.values():
                        try:
                            payload = json.loads(
                                value.decode("utf-8") if isinstance(value, bytes) else value
                            )
                            # Skip stale entries to reduce noise and load
                            ts = payload.get("submitted_at") or payload.get("started_at")
                            if ts:
                                try:
                                    ts_dt = datetime.fromisoformat(ts)
                                    ts_seconds = ts_dt.timestamp()
                                except Exception:
                                    ts_seconds = None
                                if ts_seconds and (now - ts_seconds) > max_age_seconds:
                                    continue
                            status = payload.get("status")
                            if status:
                                counter[status] += 1
                        except Exception:
                            continue
                    if h_cursor == 0 or h_cursor == "0":
                        break
            if cursor == 0 or cursor == "0":
                break

        if not counter:
            return TaskSummary()  # Empty summary if nothing found

        total = sum(counter.values())
        return TaskSummary(
            waiting=counter.get("waiting", 0),
            in_progress=counter.get("in_progress", 0),
            completed=counter.get("completed", 0),
            pending=counter.get("pending", counter.get("waiting", 0)),
            failed=counter.get("failed", 0),
            cancelled=counter.get("cancelled", 0),
            total=total,
        )

    try:
        # Prefer streaming aggregation to avoid pulling all task payloads
        all_tasks_summary = _aggregate_counts_from_redis(status_tracker)
        if all_tasks_summary is None:
            # Fallback: load all details then aggregate
            global_tasks = status_tracker.get_all_tasks_global()
            all_task_details: list[dict[str, Any]] = []
            for _, tasks in global_tasks.items():
                all_task_details.extend(tasks.values())
            all_tasks_summary = _summarize_tasks(all_task_details)

        # Scheduler view: assume tracker contains scheduler tasks; overlay queue monitor for live queue depth
        sched_waiting = all_tasks_summary.waiting
        sched_in_progress = all_tasks_summary.in_progress
        sched_pending = all_tasks_summary.pending
        sched_completed = all_tasks_summary.completed
        sched_failed = all_tasks_summary.failed
        sched_cancelled = all_tasks_summary.cancelled

        # If queue monitor is available, prefer its live waiting/in_progress counts
        if mem_scheduler.task_schedule_monitor:
            queue_status_data = mem_scheduler.task_schedule_monitor.get_tasks_status() or {}
            scheduler_waiting = 0
            scheduler_in_progress = 0
            scheduler_pending = 0
            for key, value in queue_status_data.items():
                if not key.startswith("scheduler:"):
                    continue
                scheduler_in_progress += int(value.get("running", 0) or 0)
                scheduler_pending += int(value.get("pending", value.get("remaining", 0)) or 0)
                scheduler_waiting += int(value.get("remaining", 0) or 0)
            sched_waiting = scheduler_waiting
            sched_in_progress = scheduler_in_progress
            sched_pending = scheduler_pending

        scheduler_summary = TaskSummary(
            waiting=sched_waiting,
            in_progress=sched_in_progress,
            pending=sched_pending,
            completed=sched_completed,
            failed=sched_failed,
            cancelled=sched_cancelled,
            total=sched_waiting
            + sched_in_progress
            + sched_completed
            + sched_failed
            + sched_cancelled,
        )

        return AllStatusResponse(
            data=AllStatusResponseData(
                scheduler_summary=scheduler_summary,
                all_tasks_summary=all_tasks_summary,
            )
        )
    except Exception as err:
        logger.error(f"Failed to get full scheduler status: {traceback.format_exc()}")
        raise HTTPException(status_code=500, detail="Failed to get full scheduler status") from err


def handle_scheduler_status(
    user_id: str, status_tracker: TaskStatusTracker, task_id: str | None = None
) -> StatusResponse:
    """
    Get scheduler running status for one or all tasks of a user.

    Retrieves task statuses from the persistent TaskStatusTracker.

    Args:
        user_id: User ID to query for.
        status_tracker: The TaskStatusTracker instance.
        task_id: Optional Task ID to query. Can be either:
                 - business_task_id (will aggregate all related item statuses)
                 - item_id (will return single item status)

    Returns:
        StatusResponse with a list of task statuses.

    Raises:
        HTTPException: If a specific task is not found.
    """
    response_data: list[StatusResponseItem] = []

    try:
        if task_id:
            # First try as business_task_id (aggregated query)
            business_task_data = status_tracker.get_task_status_by_business_id(task_id, user_id)
            if business_task_data:
                response_data.append(
                    StatusResponseItem(task_id=task_id, status=business_task_data["status"])
                )
            else:
                # Fallback: try as item_id (single item query)
                item_task_data = status_tracker.get_task_status(task_id, user_id)
                if not item_task_data:
                    raise HTTPException(
                        status_code=404, detail=f"Task {task_id} not found for user {user_id}"
                    )
                response_data.append(
                    StatusResponseItem(task_id=task_id, status=item_task_data["status"])
                )
        else:
            all_tasks = status_tracker.get_all_tasks_for_user(user_id)
            # The plan returns an empty list, which is good.
            # No need to check "if not all_tasks" explicitly before the list comprehension
            response_data = [
                StatusResponseItem(task_id=tid, status=t_data["status"])
                for tid, t_data in all_tasks.items()
            ]

        return StatusResponse(data=response_data)
    except HTTPException:
        # Re-raise HTTPException directly to preserve its status code (e.g., 404)
        raise
    except Exception as err:
        logger.error(f"Failed to get scheduler status for user {user_id}: {traceback.format_exc()}")
        raise HTTPException(status_code=500, detail="Failed to get scheduler status") from err


def handle_task_queue_status(
    user_id: str, mem_scheduler: OptimizedScheduler, task_id: str | None = None
) -> TaskQueueResponse:
    try:
<<<<<<< HEAD
        pass
=======
        queue = getattr(mem_scheduler, "memos_message_queue", None)
        if queue is None:
            raise HTTPException(status_code=503, detail="Scheduler queue is not available")

        # Only support Redis-backed queue for now; try lazy init if not connected
        redis_conn = getattr(queue, "_redis_conn", None)
        if redis_conn is None:
            try:
                if hasattr(queue, "auto_initialize_redis"):
                    queue.auto_initialize_redis()
                    redis_conn = getattr(queue, "_redis_conn", None)
                if redis_conn and hasattr(queue, "connect"):
                    queue.connect()
            except Exception:
                redis_conn = None

        if redis_conn is None:
            raise HTTPException(status_code=503, detail="Scheduler queue not connected to Redis")

        stream_keys = queue.get_stream_keys()
        # Filter by user_id; stream key format: {prefix}:{user_id}:{mem_cube_id}:{task_label}
        user_stream_keys = [sk for sk in stream_keys if f":{user_id}:" in sk]

        if not user_stream_keys:
            raise HTTPException(
                status_code=404, detail=f"No scheduler streams found for user {user_id}"
            )

        def _parse_user_id_from_stream(stream_key: str) -> str | None:
            try:
                parts = stream_key.split(":")
                if len(parts) < 3:
                    return None
                # prefix may contain multiple segments; user_id is the 2nd segment from the end - 1
                return parts[-3]
            except Exception:
                return None

        user_ids_present = {
            uid for uid in (_parse_user_id_from_stream(sk) for sk in stream_keys) if uid
        }

        pending_total = 0
        pending_detail: list[str] = []
        remaining_total = 0
        remaining_detail: list[str] = []

        consumer_group = getattr(queue, "consumer_group", None) or "scheduler_group"
        for sk in user_stream_keys:
            try:
                pending_info = redis_conn.xpending(sk, consumer_group)
                pending_count = pending_info[0] if pending_info else 0
            except Exception:
                pending_count = 0
            pending_total += pending_count
            pending_detail.append(f"{sk}:{pending_count}")

            try:
                remaining_count = redis_conn.xlen(sk)
            except Exception:
                remaining_count = 0
            remaining_total += remaining_count
            remaining_detail.append(f"{sk}:{remaining_count}")

        data = TaskQueueData(
            user_id=user_id,
            user_name=None,
            mem_cube_id=None,
            stream_keys=user_stream_keys,
            users_count=len(user_ids_present),
            pending_tasks_count=pending_total,
            remaining_tasks_count=remaining_total,
            pending_tasks_detail=pending_detail,
            remaining_tasks_detail=remaining_detail,
        )
        return TaskQueueResponse(data=data)
>>>>>>> 5679474f
    except HTTPException:
        # Re-raise HTTPException directly to preserve its status code (e.g., 404)
        raise
    except Exception as err:
        logger.error(
            f"Failed to get task queue status for user {user_id}: {traceback.format_exc()}"
        )
        raise HTTPException(status_code=500, detail="Failed to get scheduler status") from err


def handle_scheduler_wait(
    user_name: str,
    status_tracker: TaskStatusTracker,
    timeout_seconds: float = 120.0,
    poll_interval: float = 0.5,
) -> dict[str, Any]:
    """
    Wait until the scheduler is idle for a specific user.

    Blocks and polls the new /scheduler/status endpoint until no tasks are in
    'waiting' or 'in_progress' state, or until a timeout is reached.

    Args:
        user_name: User name to wait for.
        status_tracker: The TaskStatusTracker instance.
        timeout_seconds: Maximum wait time in seconds.
        poll_interval: Polling interval in seconds.

    Returns:
        Dictionary with wait result and statistics.

    Raises:
        HTTPException: If wait operation fails.
    """
    start_time = time.time()
    try:
        while time.time() - start_time < timeout_seconds:
            # Directly call the new, reliable status logic
            status_response = handle_scheduler_status(
                user_id=user_name, status_tracker=status_tracker
            )

            # System is idle if the data list is empty or no tasks are active
            is_idle = not status_response.data or all(
                task.status in ["completed", "failed", "cancelled"] for task in status_response.data
            )

            if is_idle:
                return {
                    "message": "idle",
                    "data": {
                        "running_tasks": 0,  # Kept for compatibility
                        "waited_seconds": round(time.time() - start_time, 3),
                        "timed_out": False,
                        "user_name": user_name,
                    },
                }

            time.sleep(poll_interval)

        # Timeout occurred
        final_status = handle_scheduler_status(user_id=user_name, status_tracker=status_tracker)
        active_tasks = [t for t in final_status.data if t.status in ["waiting", "in_progress"]]

        return {
            "message": "timeout",
            "data": {
                "running_tasks": len(active_tasks),  # A more accurate count of active tasks
                "waited_seconds": round(time.time() - start_time, 3),
                "timed_out": True,
                "user_name": user_name,
            },
        }
    except HTTPException:
        # Re-raise HTTPException directly to preserve its status code
        raise
    except Exception as err:
        logger.error(
            f"Failed while waiting for scheduler for user {user_name}: {traceback.format_exc()}"
        )
        raise HTTPException(status_code=500, detail="Failed while waiting for scheduler") from err


def handle_scheduler_wait_stream(
    user_name: str,
    status_tracker: TaskStatusTracker,
    timeout_seconds: float = 120.0,
    poll_interval: float = 0.5,
    instance_id: str = "",
) -> StreamingResponse:
    """
    Stream scheduler progress via Server-Sent Events (SSE) using the new status endpoint.

    Emits periodic heartbeat frames while tasks are active, then a final
    status frame indicating idle or timeout.

    Args:
        user_name: User name to monitor.
        status_tracker: The TaskStatusTracker instance.
        timeout_seconds: Maximum stream duration in seconds.
        poll_interval: Polling interval between updates.
        instance_id: Instance ID for response.

    Returns:
        StreamingResponse with SSE formatted progress updates.
    """

    def event_generator():
        start_time = time.time()
        try:
            while True:
                elapsed = time.time() - start_time
                if elapsed > timeout_seconds:
                    # Send timeout message and break
                    final_status = handle_scheduler_status(
                        user_id=user_name, status_tracker=status_tracker
                    )
                    active_tasks = [
                        t for t in final_status.data if t.status in ["waiting", "in_progress"]
                    ]
                    payload = {
                        "user_name": user_name,
                        "active_tasks": len(active_tasks),
                        "elapsed_seconds": round(elapsed, 3),
                        "status": "timeout",
                        "timed_out": True,
                        "instance_id": instance_id,
                    }
                    yield "data: " + json.dumps(payload, ensure_ascii=False) + "\n\n"
                    break

                # Get status
                status_response = handle_scheduler_status(
                    user_id=user_name, status_tracker=status_tracker
                )
                active_tasks = [
                    t for t in status_response.data if t.status in ["waiting", "in_progress"]
                ]
                num_active = len(active_tasks)

                payload = {
                    "user_name": user_name,
                    "active_tasks": num_active,
                    "elapsed_seconds": round(elapsed, 3),
                    "status": "running" if num_active > 0 else "idle",
                    "instance_id": instance_id,
                }
                yield "data: " + json.dumps(payload, ensure_ascii=False) + "\n\n"

                if num_active == 0:
                    break  # Exit loop if idle

                time.sleep(poll_interval)

        except Exception as e:
            err_payload = {
                "status": "error",
                "detail": "stream_failed",
                "exception": str(e),
                "user_name": user_name,
            }
            logger.error(f"Scheduler stream error for {user_name}: {traceback.format_exc()}")
            yield "data: " + json.dumps(err_payload, ensure_ascii=False) + "\n\n"

    return StreamingResponse(event_generator(), media_type="text/event-stream")<|MERGE_RESOLUTION|>--- conflicted
+++ resolved
@@ -22,10 +22,7 @@
     AllStatusResponseData,
     StatusResponse,
     StatusResponseItem,
-<<<<<<< HEAD
-=======
     TaskQueueData,
->>>>>>> 5679474f
     TaskQueueResponse,
     TaskSummary,
 )
@@ -253,9 +250,6 @@
     user_id: str, mem_scheduler: OptimizedScheduler, task_id: str | None = None
 ) -> TaskQueueResponse:
     try:
-<<<<<<< HEAD
-        pass
-=======
         queue = getattr(mem_scheduler, "memos_message_queue", None)
         if queue is None:
             raise HTTPException(status_code=503, detail="Scheduler queue is not available")
@@ -332,7 +326,6 @@
             remaining_tasks_detail=remaining_detail,
         )
         return TaskQueueResponse(data=data)
->>>>>>> 5679474f
     except HTTPException:
         # Re-raise HTTPException directly to preserve its status code (e.g., 404)
         raise
