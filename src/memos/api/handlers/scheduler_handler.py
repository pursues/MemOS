--- conflicted
+++ resolved
@@ -17,21 +17,17 @@
 from fastapi.responses import StreamingResponse
 
 # Imports for new implementation
-<<<<<<< HEAD
-from memos.api.product_models import StatusResponse, StatusResponseItem, TaskQueueResponse
-from memos.log import get_logger
-from memos.mem_scheduler.optimized_scheduler import OptimizedScheduler
-=======
 from memos.api.product_models import (
     AllStatusResponse,
     AllStatusResponseData,
     StatusResponse,
     StatusResponseItem,
+    TaskQueueResponse,
     TaskSummary,
 )
 from memos.log import get_logger
 from memos.mem_scheduler.base_scheduler import BaseScheduler
->>>>>>> da74cb73
+from memos.mem_scheduler.optimized_scheduler import OptimizedScheduler
 from memos.mem_scheduler.utils.status_tracker import TaskStatusTracker
 
 
