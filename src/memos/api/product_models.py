import uuid

from typing import Any, Generic, Literal, TypeVar

from pydantic import BaseModel, Field, model_validator

# Import message types from core types module
<<<<<<< HEAD
from memos.types import MessageDict, PermissionDict, SearchMode
=======
from memos.log import get_logger
from memos.mem_scheduler.schemas.general_schemas import SearchMode
from memos.types import MessageDict, MessagesType, PermissionDict
>>>>>>> 1519e33c


logger = get_logger(__name__)
T = TypeVar("T")


class BaseRequest(BaseModel):
    """Base model for all requests."""


class BaseResponse(BaseModel, Generic[T]):
    """Base model for all responses."""

    code: int = Field(200, description="Response status code")
    message: str = Field(..., description="Response message")
    data: T | None = Field(None, description="Response data")


# Product API Models
class UserRegisterRequest(BaseRequest):
    """Request model for user registration."""

    user_id: str = Field(
        default_factory=lambda: str(uuid.uuid4()), description="User ID for registration"
    )
    mem_cube_id: str | None = Field(None, description="Cube ID for registration")
    user_name: str | None = Field(None, description="User name for registration")
    interests: str | None = Field(None, description="User interests")


class GetMemoryPlaygroundRequest(BaseRequest):
    """Request model for getting memories."""

    user_id: str = Field(..., description="User ID")
    memory_type: Literal["text_mem", "act_mem", "param_mem", "para_mem"] = Field(
        ..., description="Memory type"
    )
    mem_cube_ids: list[str] | None = Field(None, description="Cube IDs")
    search_query: str | None = Field(None, description="Search query")


# Start API Models
class Message(BaseModel):
    role: str = Field(..., description="Role of the message (user or assistant).")
    content: str = Field(..., description="Message content.")


class MemoryCreate(BaseRequest):
    user_id: str = Field(..., description="User ID")
    messages: list[Message] | None = Field(None, description="List of messages to store.")
    memory_content: str | None = Field(None, description="Content to store as memory")
    doc_path: str | None = Field(None, description="Path to document to store")
    mem_cube_id: str | None = Field(None, description="ID of the memory cube")


class MemCubeRegister(BaseRequest):
    mem_cube_name_or_path: str = Field(..., description="Name or path of the MemCube to register.")
    mem_cube_id: str | None = Field(None, description="ID for the MemCube")


class ChatRequest(BaseRequest):
    """Request model for chat operations."""

    user_id: str = Field(..., description="User ID")
    query: str = Field(..., description="Chat query message")
    mem_cube_id: str | None = Field(None, description="Cube ID to use for chat")
    readable_cube_ids: list[str] | None = Field(
        None, description="List of cube IDs user can read for multi-cube chat"
    )
    writable_cube_ids: list[str] | None = Field(
        None, description="List of cube IDs user can write for multi-cube chat"
    )
    history: list[MessageDict] | None = Field(None, description="Chat history")
    mode: SearchMode = Field(SearchMode.FAST, description="search mode: fast, fine, or mixture")
    internet_search: bool = Field(True, description="Whether to use internet search")
    system_prompt: str | None = Field(None, description="Base system prompt to use for chat")
    top_k: int = Field(10, description="Number of results to return")
    threshold: float = Field(0.5, description="Threshold for filtering references")
    session_id: str | None = Field(None, description="Session ID for soft-filtering memories")
    include_preference: bool = Field(True, description="Whether to handle preference memory")
    pref_top_k: int = Field(6, description="Number of preference results to return")
    filter: dict[str, Any] | None = Field(None, description="Filter for the memory")
    model_name_or_path: str | None = Field(None, description="Model name to use for chat")
    max_tokens: int | None = Field(None, description="Max tokens to generate")
    temperature: float | None = Field(None, description="Temperature for sampling")
    top_p: float | None = Field(None, description="Top-p (nucleus) sampling parameter")
    add_message_on_answer: bool = Field(True, description="Add dialogs to memory after chat")
    moscube: bool = Field(
        False, description="(Deprecated) Whether to use legacy MemOSCube pipeline"
    )


class ChatCompleteRequest(BaseRequest):
    """Request model for chat operations."""

    user_id: str = Field(..., description="User ID")
    query: str = Field(..., description="Chat query message")
    mem_cube_id: str | None = Field(None, description="Cube ID to use for chat")
    history: list[MessageDict] | None = Field(None, description="Chat history")
    internet_search: bool = Field(False, description="Whether to use internet search")
    system_prompt: str | None = Field(None, description="Base prompt to use for chat")
    top_k: int = Field(10, description="Number of results to return")
    threshold: float = Field(0.5, description="Threshold for filtering references")
    session_id: str | None = Field(None, description="Session ID for soft-filtering memories")
    include_preference: bool = Field(True, description="Whether to handle preference memory")
    pref_top_k: int = Field(6, description="Number of preference results to return")
    filter: dict[str, Any] | None = Field(None, description="Filter for the memory")
    model_name_or_path: str | None = Field(None, description="Model name to use for chat")
    max_tokens: int | None = Field(None, description="Max tokens to generate")
    temperature: float | None = Field(None, description="Temperature for sampling")
    top_p: float | None = Field(None, description="Top-p (nucleus) sampling parameter")
    add_message_on_answer: bool = Field(True, description="Add dialogs to memory after chat")

    base_prompt: str | None = Field(None, description="(Deprecated) Base prompt alias")
    moscube: bool = Field(
        False, description="(Deprecated) Whether to use legacy MemOSCube pipeline"
    )


class UserCreate(BaseRequest):
    user_name: str | None = Field(None, description="Name of the user")
    role: str = Field("USER", description="Role of the user")
    user_id: str = Field(..., description="User ID")


class CubeShare(BaseRequest):
    target_user_id: str = Field(..., description="Target user ID to share with")


# Response Models
class SimpleResponse(BaseResponse[None]):
    """Simple response model for operations without data return."""


class UserRegisterResponse(BaseResponse[dict]):
    """Response model for user registration."""


class MemoryResponse(BaseResponse[list]):
    """Response model for memory operations."""


class SuggestionResponse(BaseResponse[list]):
    """Response model for suggestion operations."""

    data: dict[str, list[str]] | None = Field(None, description="Response data")


class AddStatusResponse(BaseResponse[dict]):
    """Response model for add status operations."""


class ConfigResponse(BaseResponse[None]):
    """Response model for configuration endpoint."""


class SearchResponse(BaseResponse[dict]):
    """Response model for search operations."""


class ChatResponse(BaseResponse[str]):
    """Response model for chat operations."""


class GetMemoryResponse(BaseResponse[dict]):
    """Response model for getting memories."""


class DeleteMemoryResponse(BaseResponse[dict]):
    """Response model for deleting memories."""


class UserResponse(BaseResponse[dict]):
    """Response model for user operations."""


class UserListResponse(BaseResponse[list]):
    """Response model for user list operations."""


class MemoryCreateRequest(BaseRequest):
    """Request model for creating memories."""

    user_id: str = Field(..., description="User ID")
    messages: list[MessageDict] | None = Field(None, description="List of messages to store.")
    memory_content: str | None = Field(None, description="Memory content to store")
    doc_path: str | None = Field(None, description="Path to document to store")
    mem_cube_id: str | None = Field(None, description="Cube ID")
    source: str | None = Field(None, description="Source of the memory")
    user_profile: bool = Field(False, description="User profile memory")
    session_id: str | None = Field(None, description="Session id")


class SearchRequest(BaseRequest):
    """Request model for searching memories."""

    user_id: str = Field(..., description="User ID")
    query: str = Field(..., description="Search query")
    mem_cube_id: str | None = Field(None, description="Cube ID to search in")
    top_k: int = Field(10, description="Number of results to return")
    session_id: str | None = Field(None, description="Session ID for soft-filtering memories")


class APISearchRequest(BaseRequest):
    """Request model for searching memories."""

    # ==== Basic inputs ====
    query: str = Field(
        ...,
        description="User search query",
    )
    user_id: str = Field(..., description="User ID")

    # ==== Cube scoping ====
    readable_cube_ids: list[str] | None = Field(
        None,
        description=(
            "List of cube IDs that are readable for this request. "
            "Required for algorithm-facing API; optional for developer-facing API."
        ),
    )

    # ==== Search mode ====
    mode: SearchMode = Field(
        SearchMode.FAST,
        description="Search mode: fast, fine, or mixture.",
    )

    session_id: str | None = Field(
        None,
        description=(
            "Session ID used as a soft signal to prioritize more relevant memories. "
            "Only used for weighting, not as a hard filter."
        ),
    )

    # ==== Result control ====
    top_k: int = Field(
        10,
        ge=1,
        description="Number of textual memories to retrieve (top-K). Default: 10.",
    )

    pref_top_k: int = Field(
        6,
        ge=0,
        description="Number of preference memories to retrieve (top-K). Default: 6.",
    )

    include_preference: bool = Field(
        True,
        description=(
            "Whether to retrieve preference memories along with general memories. "
            "If enabled, the system will automatically recall user preferences "
            "relevant to the query. Default: True."
        ),
    )

    # ==== Filter conditions ====
    # TODO: maybe add detailed description later
    filter: dict[str, Any] | None = Field(
        None,
        description=("Filter for the memory"),
    )

    # ==== Extended capabilities ====
    internet_search: bool = Field(
        False,
        description=(
            "Whether to enable internet search in addition to memory search. "
            "Primarily used by internal algorithms. Default: False."
        ),
    )

    # Inner user, not supported in API yet
    threshold: float | None = Field(
        None,
        description=(
            "Internal similarity threshold for searching plaintext memories. "
            "If None, default thresholds will be applied."
        ),
    )

    # ==== Context ====
    chat_history: MessagesType | None = Field(
        None,
        description=(
            "Historical chat messages used internally by algorithms. "
            "If None, internal stored history may be used; "
            "if provided (even an empty list), this value will be used as-is."
        ),
    )

    # ==== Backward compatibility ====
    mem_cube_id: str | None = Field(
        None,
        description=(
            "(Deprecated) Single cube ID to search in. "
            "Prefer `readable_cube_ids` for multi-cube search."
        ),
    )

    moscube: bool = Field(
        False,
        description="(Deprecated / internal) Whether to use legacy MemOSCube path.",
    )

    operation: list[PermissionDict] | None = Field(
        None,
        description="(Internal) Operation definitions for multi-cube read permissions.",
    )

    @model_validator(mode="after")
    def _convert_deprecated_fields(self) -> "APISearchRequest":
        """
        Convert deprecated fields to new fields for backward compatibility.
        Ensures full backward compatibility:
            - mem_cube_id → readable_cube_ids
            - moscube is ignored with warning
            - operation ignored
        """
        # Convert mem_cube_id to readable_cube_ids (new field takes priority)
        if self.mem_cube_id is not None:
            if not self.readable_cube_ids:
                self.readable_cube_ids = [self.mem_cube_id]
            logger.warning(
                "Deprecated field `mem_cube_id` is used in APISearchRequest. "
                "It will be removed in a future version. "
                "Please migrate to `readable_cube_ids`."
            )

        # Reject moscube if set to True (no longer supported)
        if self.moscube:
            logger.warning(
                "Deprecated field `moscube` is used in APISearchRequest. "
                "Legacy MemOSCube pipeline will be removed soon."
            )

        # Warn about operation (internal)
        if self.operation:
            logger.warning(
                "Internal field `operation` is provided in APISearchRequest. "
                "This field is deprecated and ignored."
            )

        return self


class APIADDRequest(BaseRequest):
    """Request model for creating memories."""

    # ==== Basic identifiers ====
    user_id: str = Field(None, description="User ID")
    session_id: str | None = Field(
        None,
        description="Session ID. If not provided, a default session will be used.",
    )

    # ==== Multi-cube writing ====
    writable_cube_ids: list[str] | None = Field(
        None, description="List of cube IDs user can write for multi-cube add"
    )

    # ==== Async control ====
    async_mode: Literal["async", "sync"] = Field(
        "async",
        description=(
            "Whether to add memory in async mode. "
            "Use 'async' to enqueue background add (non-blocking), "
            "or 'sync' to add memories in the current call. "
            "Default: 'async'."
        ),
    )

    # ==== Business tags & info ====
    custom_tags: list[str] | None = Field(
        None,
        description=(
            "Custom tags for this add request, e.g. ['Travel', 'family']. "
            "These tags can be used as filters in search."
        ),
    )

    info: dict[str, str] | None = Field(
        None,
        description=(
            "Additional metadata for the add request. "
            "All keys can be used as filters in search. "
            "Example: "
            "{'agent_id': 'xxxxxx', "
            "'app_id': 'xxxx', "
            "'source_type': 'web', "
            "'source_url': 'https://www.baidu.com', "
            "'source_content': '西湖是杭州最著名的景点'}."
        ),
    )

    # ==== Input content ====
    messages: MessagesType | None = Field(
        None,
        description=(
            "List of messages to store. Supports: "
            "- system / user / assistant messages with 'content' and 'chat_time'; "
            "- tool messages including: "
            "  * tool_description (name, description, parameters), "
            "  * tool_input (call_id, name, argument), "
            "  * raw tool messages where content is str or list[str], "
            "  * tool_output with structured output items "
            "    (input_text / input_image / input_file, etc.). "
            "Also supports pure input items when there is no dialog."
        ),
    )

    # ==== Chat history ====
    chat_history: MessagesType | None = Field(
        None,
        description=(
            "Historical chat messages used internally by algorithms. "
            "If None, internal stored history will be used; "
            "if provided (even an empty list), this value will be used as-is."
        ),
    )

    # ==== Feedback flag ====
    is_feedback: bool = Field(
        False,
        description=("Whether this request represents user feedback. Default: False."),
    )

    # ==== Backward compatibility fields (will delete later) ====
    mem_cube_id: str | None = Field(
        None,
        description="(Deprecated) Target cube ID for this add request (optional for developer API).",
    )

    memory_content: str | None = Field(
        None,
        description="(Deprecated) Plain memory content to store. Prefer using `messages`.",
    )
    doc_path: str | None = Field(
        None,
        description="(Deprecated / internal) Path to document to store.",
    )
    source: str | None = Field(
        None,
        description=(
            "(Deprecated) Simple source tag of the memory. "
            "Prefer using `info.source_type` / `info.source_url`."
        ),
    )
    operation: list[PermissionDict] | None = Field(
        None,
        description="(Internal) Operation definitions for multi-cube write permissions.",
    )

    @model_validator(mode="after")
    def _convert_deprecated_fields(self) -> "APIADDRequest":
        """
        Convert deprecated fields to new fields for backward compatibility.
        This keeps the API fully backward-compatible while allowing
        internal logic to use only the new fields.

        Rules:
            - mem_cube_id → writable_cube_ids
            - memory_content → messages
            - doc_path → messages (input_file)
            - source → info["source"]
            - operation → merged into writable_cube_ids (ignored otherwise)
        """
        # Convert mem_cube_id to writable_cube_ids (new field takes priority)
        if self.mem_cube_id:
            logger.warning(
                "APIADDRequest.mem_cube_id is deprecated and will be removed in a future version. "
                "Please use `writable_cube_ids` instead."
            )
            if not self.writable_cube_ids:
                self.writable_cube_ids = [self.mem_cube_id]

        # Handle deprecated operation field
        if self.operation:
            logger.warning(
                "APIADDRequest.operation is deprecated and will be removed. "
                "Use `writable_cube_ids` for multi-cube writes."
            )

        # Convert memory_content to messages (new field takes priority)
        if self.memory_content:
            logger.warning(
                "APIADDRequest.memory_content is deprecated. "
                "Use `messages` with a structured message instead."
            )
            if self.messages is None:
                self.messages = []
            self.messages.append(
                {
                    "type": "text",
                    "text": self.memory_content,
                }
            )

        # Handle deprecated doc_path
        if self.doc_path:
            logger.warning(
                "APIADDRequest.doc_path is deprecated. "
                "Use `messages` with an input_file item instead."
            )
            if self.messages is None:
                self.messages = []
            self.messages.append(
                {
                    "type": "file",
                    "file": {"path": self.doc_path},
                }
            )

        # Convert source to info.source_type (new field takes priority)
        if self.source:
            logger.warning(
                "APIADDRequest.source is deprecated. "
                "Use `info['source_type']` / `info['source_url']` instead."
            )
            if self.info is None:
                self.info = {}
            self.info.setdefault("source", self.source)

        return self


class APIChatCompleteRequest(BaseRequest):
    """Request model for chat operations."""

    user_id: str = Field(..., description="User ID")
    query: str = Field(..., description="Chat query message")
    mem_cube_id: str | None = Field(None, description="Cube ID to use for chat")
    readable_cube_ids: list[str] | None = Field(
        None, description="List of cube IDs user can read for multi-cube chat"
    )
    writable_cube_ids: list[str] | None = Field(
        None, description="List of cube IDs user can write for multi-cube chat"
    )
    history: list[MessageDict] | None = Field(None, description="Chat history")
    internet_search: bool = Field(False, description="Whether to use internet search")
    system_prompt: str | None = Field(None, description="Base system prompt to use for chat")
    mode: SearchMode = Field(SearchMode.FAST, description="search mode: fast, fine, or mixture")
    top_k: int = Field(10, description="Number of results to return")
    threshold: float = Field(0.5, description="Threshold for filtering references")
    session_id: str | None = Field(
        "default_session", description="Session ID for soft-filtering memories"
    )
    include_preference: bool = Field(True, description="Whether to handle preference memory")
    pref_top_k: int = Field(6, description="Number of preference results to return")
    filter: dict[str, Any] | None = Field(None, description="Filter for the memory")
    model_name_or_path: str | None = Field(None, description="Model name to use for chat")
    max_tokens: int | None = Field(None, description="Max tokens to generate")
    temperature: float | None = Field(None, description="Temperature for sampling")
    top_p: float | None = Field(None, description="Top-p (nucleus) sampling parameter")
    add_message_on_answer: bool = Field(True, description="Add dialogs to memory after chat")


class AddStatusRequest(BaseRequest):
    """Request model for checking add status."""

    mem_cube_id: str = Field(..., description="Cube ID")
    user_id: str | None = Field(None, description="User ID")
    session_id: str | None = Field(None, description="Session ID")


class GetMemoryRequest(BaseRequest):
    """Request model for getting memories."""

    mem_cube_id: str = Field(..., description="Cube ID")
    user_id: str | None = Field(None, description="User ID")
    include_preference: bool = Field(True, description="Whether to handle preference memory")


class DeleteMemoryRequest(BaseRequest):
    """Request model for deleting memories."""

    memory_ids: list[str] = Field(..., description="Memory IDs")


class SuggestionRequest(BaseRequest):
    """Request model for getting suggestion queries."""

    user_id: str = Field(..., description="User ID")
    mem_cube_id: str = Field(..., description="Cube ID")
    language: Literal["zh", "en"] = Field("zh", description="Language for suggestions")
    message: list[MessageDict] | None = Field(None, description="List of messages to store.")


# ─── MemOS Client Response Models ──────────────────────────────────────────────


class MessageDetail(BaseModel):
    """Individual message detail model based on actual API response."""

    model_config = {"extra": "allow"}


class MemoryDetail(BaseModel):
    """Individual memory detail model based on actual API response."""

    model_config = {"extra": "allow"}


class GetMessagesData(BaseModel):
    """Data model for get messages response based on actual API."""

    message_detail_list: list[MessageDetail] = Field(
        default_factory=list, alias="message_detail_list", description="List of message details"
    )


class SearchMemoryData(BaseModel):
    """Data model for search memory response based on actual API."""

    memory_detail_list: list[MemoryDetail] = Field(
        default_factory=list, alias="memory_detail_list", description="List of memory details"
    )
    message_detail_list: list[MessageDetail] | None = Field(
        None, alias="message_detail_list", description="List of message details (usually None)"
    )


class AddMessageData(BaseModel):
    """Data model for add message response based on actual API."""

    success: bool = Field(..., description="Operation success status")


# ─── MemOS Response Models (Similar to OpenAI ChatCompletion) ──────────────────


class MemOSGetMessagesResponse(BaseModel):
    """Response model for get messages operation based on actual API."""

    code: int = Field(..., description="Response status code")
    message: str = Field(..., description="Response message")
    data: GetMessagesData = Field(..., description="Messages data")

    @property
    def messages(self) -> list[MessageDetail]:
        """Convenient access to message list."""
        return self.data.message_detail_list


class MemOSSearchResponse(BaseModel):
    """Response model for search memory operation based on actual API."""

    code: int = Field(..., description="Response status code")
    message: str = Field(..., description="Response message")
    data: SearchMemoryData = Field(..., description="Search results data")

    @property
    def memories(self) -> list[MemoryDetail]:
        """Convenient access to memory list."""
        return self.data.memory_detail_list


class MemOSAddResponse(BaseModel):
    """Response model for add message operation based on actual API."""

    code: int = Field(..., description="Response status code")
    message: str = Field(..., description="Response message")
    data: AddMessageData = Field(..., description="Add operation data")

    @property
    def success(self) -> bool:
        """Convenient access to success status."""
        return self.data.success<|MERGE_RESOLUTION|>--- conflicted
+++ resolved
@@ -5,13 +5,8 @@
 from pydantic import BaseModel, Field, model_validator
 
 # Import message types from core types module
-<<<<<<< HEAD
-from memos.types import MessageDict, PermissionDict, SearchMode
-=======
 from memos.log import get_logger
-from memos.mem_scheduler.schemas.general_schemas import SearchMode
-from memos.types import MessageDict, MessagesType, PermissionDict
->>>>>>> 1519e33c
+from memos.types import MessageDict, MessagesType, PermissionDict, SearchMode
 
 
 logger = get_logger(__name__)
