--- conflicted
+++ resolved
@@ -867,7 +867,6 @@
     message: str = "Memory get status successfully"
 
 
-<<<<<<< HEAD
 class TaskQueueResponse(BaseResponse[dict]):
     user_id: str = Field(..., description="The ID of the task")
     user_name: str = Field(..., description="The ID of the task")
@@ -878,7 +877,8 @@
     remaining_tasks_count: int = Field(..., description="The ID of the task")
     pending_tasks_detail: list[str] = Field(..., description="The ID of the task")
     remaining_tasks_detail: list[str] = Field(..., description="The ID of the task")
-=======
+
+
 class TaskSummary(BaseModel):
     """Aggregated counts of tasks by status."""
 
@@ -907,5 +907,4 @@
 class AllStatusResponse(BaseResponse[AllStatusResponseData]):
     """Response model for full scheduler status operations."""
 
-    message: str = "Scheduler status summary retrieved successfully"
->>>>>>> da74cb73
+    message: str = "Scheduler status summary retrieved successfully"